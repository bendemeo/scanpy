--- conflicted
+++ resolved
@@ -55,16 +55,11 @@
         raise ImportError('Please install skmisc package via `pip install --user scikit-misc')
 
     X = adata.layers[layer] if layer is not None else adata.X
-<<<<<<< HEAD
-    if check_nonnegative_integers(X) is False:
-        raise ValueError("`pp.highly_variable_genes` with `flavor='seurat_v3'` expects " "raw count data.")
-=======
     if check_values and (check_nonnegative_integers(X) == False):
         warnings.warn(
             "`flavor='seurat_v3'` expects raw count data, but non-integers were found.",
             UserWarning,
         )
->>>>>>> f7279f63
 
     if batch_key is None:
         batch_info = pd.Categorical(np.zeros(adata.shape[0], dtype=int))
